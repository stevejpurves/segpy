--- conflicted
+++ resolved
@@ -233,7 +233,6 @@
     return ''.join(w.capitalize() for w in s.split('_'))
 
 
-<<<<<<< HEAD
 def first_sentence(s):
     sentence, stop, _ = s.partition('.')
     return sentence + stop
@@ -242,10 +241,10 @@
 def lower_first(s):
     """Lower case the first character of a string."""
     return s[:1].lower() + s[1:]
-=======
+
+
 def almost_equal(x, y, epsilon):
     max_xy_one = max(1.0, abs(x), abs(y))
     e = epsilon * max_xy_one
     delta = abs(x - y)
-    return delta <= e
->>>>>>> d7e531de
+    return delta <= e